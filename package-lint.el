;;; package-lint.el --- A linting library for elisp package authors -*- lexical-binding: t -*-

;; Copyright (C) 2014-2017  Steve Purcell, Fanael Linithien

;; Author: Steve Purcell <steve@sanityinc.com>
;;         Fanael Linithien <fanael4@gmail.com>
;; URL: https://github.com/purcell/package-lint
;; Keywords: lisp
;; Version: 0
;; Package-Requires: ((cl-lib "0.5") (emacs "24.1") (let-alist "1.0.6"))

;; This program is free software; you can redistribute it and/or modify
;; it under the terms of the GNU General Public License as published by
;; the Free Software Foundation, either version 3 of the License, or
;; (at your option) any later version.

;; This program is distributed in the hope that it will be useful,
;; but WITHOUT ANY WARRANTY; without even the implied warranty of
;; MERCHANTABILITY or FITNESS FOR A PARTICULAR PURPOSE.  See the
;; GNU General Public License for more details.

;; You should have received a copy of the GNU General Public License
;; along with this program.  If not, see <http://www.gnu.org/licenses/>.

;;; Commentary:

;; Provides a list of issues with the package metadata of a file,
;; e.g. the package dependencies it requires.

;; See function `package-lint-buffer'.

;; Checks will currently be enabled only if a "Package-Requires:" or
;; "Package-Version:" header is present in the file.

;;; Code:

(eval-when-compile (require 'pcase))    ; `pcase-dolist' is not autoloaded
(require 'cl-lib)
(require 'package)
(require 'lisp-mnt)
(require 'finder)
(require 'imenu)
(require 'let-alist)


;;; Compatibility

(defalias 'package-lint--package-desc-summary
  (if (fboundp 'package-desc-summary)
      'package-desc-summary
    'package-desc-doc))

(defalias 'package-lint--package-desc-name
  (if (fboundp 'package-desc-name)
      'package-desc-name
    (lambda (desc) (intern (elt desc 0)))))


;;; Machinery

(defvar package-lint--errors nil
  "List of errors and warnings for the current buffer.
This is bound dynamically while the checks run.")

(defconst package-lint-backport-libraries
  (list (cons 'cl-lib "\\`cl-")
        (cons 'cl-generic "\\`cl-\\(?:def\\)?generic")
        (cons 'cl-print "\\`cl-print")
        (cons 'map "\\`map-")
        (cons 'nadvice "\\`advice-")
        (cons 'seq "\\`seq-")
        (cons 'let-alist "\\`let-alist"))
  "A sequence of (FEATURE . SYMBOL-NAME-MATCH) for backport libraries.
These are libraries that are built into newer Emacsen and also
published in ELPA for use by older Emacsen.")

(eval-and-compile
  (defun package-lint--match-symbols (symbols)
    "Return a predicate which take a symbol and reports whether it is among `SYMBOLS'."
    (let ((tbl (make-hash-table)))
      (dolist (s symbols)
        (puthash s t tbl))
      (lambda (v) (gethash v tbl))))

  (let ((stdlib-changes (with-temp-buffer
                          (insert-file-contents
                           (expand-file-name "data/stdlib-changes.gz"
                                             (if load-file-name
                                                 (file-name-directory load-file-name)
                                               default-directory)))
                          (read (current-buffer)))))

    (defconst package-lint--libraries-added-alist
      (mapcar (lambda (version-data)
                (let ((version (car version-data))
                      (added-libraries (let-alist (cdr version-data) .features.added)))
                  (cons version (package-lint--match-symbols added-libraries))))
              stdlib-changes)
      "An alist of library names and when they were added to Emacs.")

    (defconst package-lint--libraries-removed-alist
      (mapcar (lambda (version-data)
                (let ((version (car version-data))
                      (removed-libraries (let-alist (cdr version-data) .features.removed)))
                  (cons version (package-lint--match-symbols removed-libraries))))
              stdlib-changes)
      "An alist of library names and when they were added to Emacs.")

    (defconst package-lint--functions-and-macros-added-alist
      (cons
       (cons '(24 1)
             (package-lint--match-symbols
              '(bidi-string-mark-left-to-right
                condition-case-unless-debug
                current-bidi-paragraph-direction
                file-selinux-context
                letrec
                make-composed-keymap
                pcase
                pcase-dolist
                pcase-let
                pcase-let*
                prog-mode
                read-char-choice
                run-hook-wrapped
                server-eval-at
                set-file-selinux-context
                special-variable-p
                string-prefix-p
                url-queue-retrieve
                window-body-height
                window-stage-get
                window-stage-put
                window-total-width
                window-valid-p
                with-wrapper-hook)))
       (mapcar (lambda (version-data)
                 (let ((version (car version-data))
                       (added-functions (let-alist (cdr version-data) .functions.added)))
                   (cons version (funcall 'package-lint--match-symbols added-functions))))
               stdlib-changes))
      "An alist of function/macro names and when they were added to Emacs.")

    (defconst package-lint--functions-and-macros-removed-alist
      (mapcar (lambda (version-data)
                (let ((version (car version-data))
                      (removed-functions (let-alist (cdr version-data) .functions.removed)))
                  (cons version (funcall 'package-lint--match-symbols removed-functions))))
              stdlib-changes)
      "An alist of function/macro names and when they were removed from Emacs.")))

(defconst package-lint--sane-prefixes
  (rx
   string-start
   (or
    "org-dblock-write:"
    "org-babel-execute:"
    "org-babel-prep-session:"
    "org-babel-variable-assignments:"
    "org-babel-default-header-args:"
    "pcomplete/"))
  "A regexp matching whitelisted non-standard symbol prefixes.")

(defun package-lint--check-all ()
  "Return a list of errors/warnings for the current buffer."
  (let ((package-lint--errors '())
        (case-fold-search nil))
    (save-match-data
      (save-excursion
        (save-restriction
          (widen)
          (package-lint--check-reserved-keybindings)
          (package-lint--check-keywords-list)
          (package-lint--check-url-header)
          (package-lint--check-package-version-present)
          (package-lint--check-lexical-binding-is-on-first-line)
          (package-lint--check-objects-by-regexp
           "(define-minor-mode\\s-"
           #'package-lint--check-minor-mode)
          (package-lint--check-objects-by-regexp
           "(define-global\\(?:ized\\)?-minor-mode\\s-"
           #'package-lint--check-globalized-minor-mode)
          (package-lint--check-objects-by-regexp
           (concat "(" (regexp-opt '("defalias" "defvaralias")) "\\s-")
           #'package-lint--check-defalias)
          (package-lint--check-objects-by-regexp
           "(defgroup\\s-" #'package-lint--check-defgroup)
          (let ((desc (package-lint--check-package-el-can-parse)))
            (when desc
              (package-lint--check-package-summary desc)
              (package-lint--check-provide-form desc)
              (package-lint--check-no-emacs-in-package-name desc)))
          (package-lint--check-no-use-of-cl)
          (package-lint--check-no-use-of-cl-lib-sublibraries)
          (package-lint--check-eval-after-load)
          (let ((deps (package-lint--check-dependency-list)))
            (package-lint--check-lexical-binding-requires-emacs-24 deps)
            (package-lint--check-libraries-available-in-emacs deps)
            (package-lint--check-libraries-removed-from-emacs)
            (package-lint--check-macros-functions-available-in-emacs deps)
            (package-lint--check-macros-functions-removed-from-emacs)
            (package-lint--check-objects-by-regexp
             (concat "(" (regexp-opt '("format" "message" "error")) "\\s-")
             (lambda (def) (package-lint--check-format-string deps def))))
          (package-lint--check-for-literal-emacs-path)
          (package-lint--check-commentary-existence)
          (let ((definitions (package-lint--get-defs)))
            (package-lint--check-autoloads-on-private-functions definitions)
            (package-lint--check-defs-prefix definitions)
            (package-lint--check-symbol-separators definitions)))))
    (sort package-lint--errors
          (lambda (a b)
            (pcase-let ((`(,a-line ,a-column ,_ ,a-message) a)
                        (`(,b-line ,b-column ,_ ,b-message) b))
              (cond
               ((/= a-line b-line) (< a-line b-line))
               ((/= a-column b-column) (< a-column b-column))
               (t
                (string-lessp a-message b-message))))))))

(defun package-lint--error (line col type message)
  "Construct a datum for error at LINE and COL with TYPE and MESSAGE."
  (push (list line col type message) package-lint--errors))

(defun package-lint--error-at-point (type message &optional pos)
  "Construct a datum for error at POS with TYPE and MESSAGE.
POS defaults to `point'."
  (save-excursion
    (when pos
      (goto-char pos))
    (package-lint--error (line-number-at-pos) (current-column) type message)))

(defun package-lint--error-at-bol (type message)
  "Construct a datum for error at the beginning of the current line with TYPE and MESSAGE."
  (package-lint--error (line-number-at-pos) 0 type message))

(defun package-lint--error-at-bob (type message)
  "Construct a datum for error at the beginning of the buffer with TYPE and MESSAGE."
  (package-lint--error 1 0 type message))


;;; Checks

(defun package-lint--check-reserved-keybindings ()
  "Warn about reserved keybindings."
  (let ((re (rx "(" (*? space) (or "kbd" "global-set-key" "local-set-key" "define-key") symbol-end)))
    (goto-char (point-min))
    (while (re-search-forward re nil t)
      (unless (nth 8 (save-match-data (syntax-ppss)))
        ;; Read form and get key-sequence
        (goto-char (match-beginning 0))
        (let ((seq (package-lint--extract-key-sequence
                    (read (current-buffer)))))
          (when seq
            (let ((message (package-lint--test-keyseq seq)))
              (when message
                (package-lint--error-at-point 'warning message)))))))))

(defun package-lint--check-commentary-existence ()
  "Warn about nonexistent or empty commentary section."
  (let ((start (lm-commentary-start)))
    (if (null start)
        (package-lint--error-at-bob
         'error
         "Package should have a ;;; Commentary section.")
      ;; Skip over the section header.
      (goto-char start)
      (forward-line)
      (when (package-lint--region-empty-p (point) (lm-commentary-end))
        (package-lint--error-at-point
         'error
         "Package should have a non-empty ;;; Commentary section."
         start)))))

(defun package-lint--check-autoloads-on-private-functions (definitions)
  "Verify that private functions DEFINITIONS don't have autoload cookies."
  (pcase-dolist (`(,symbol . ,position) definitions)
    (when (string-match-p (rx "--") symbol)
      (goto-char position)
      (forward-line -1)
      (when (looking-at-p (rx ";;;###autoload"))
        (package-lint--error-at-point
         'warning
         "Private functions generally should not be autoloaded.")))))

(defun package-lint--check-for-literal-emacs-path ()
  "Verify package does not refer to \"\.emacs\.d\" literally.
Instead it should use `user-emacs-directory' or `locate-user-emacs-file'."
  (goto-char (point-min))
  ;; \b won't find a word boundary between a symbol and the "." in
  ;; ".emacs.d". / is a valid symbol constituent in Emacs Lisp, so
  ;; must be explicitly blacklisted.
  (while (re-search-forward "\\(?:\\_<\\|/\\)\\.emacs\\.d\\b" nil t)
    (unless (nth 4 (syntax-ppss))
      ;; Not in a comment
      (package-lint--error-at-point
       'warning
       "Use variable `user-emacs-directory' or function `locate-user-emacs-file' instead of a literal path to the Emacs user directory or files."))))

(defun package-lint--check-keywords-list ()
  "Verify that package keywords are listed in `finder-known-keywords'."
  (when (package-lint--goto-header "Keywords")
    (let ((err-pos (match-beginning 2)))
      (let ((keywords (lm-keywords-list)))
        (unless (cl-some (lambda (keyword) (assoc (intern keyword) finder-known-keywords)) keywords)
          (package-lint--error-at-point
           'warning
           (format "You should include standard keywords: see the variable `finder-known-keywords'.")
           err-pos))))))

(defun package-lint--check-url-header ()
  "Verify that the package has an HTTPS or HTTP Homepage/URL header."
  (if (package-lint--goto-header "\\(?:URL\\|Homepage\\)")
      (let ((url (match-string 3))
            (url-start (match-beginning 3)))
        (unless (and (equal (thing-at-point 'url) url)
                     (string-match-p "^https?://" url))
          (package-lint--error-at-point
           'error
           "Package URLs should be a single HTTPS or HTTP URL."
           url-start)))
    (package-lint--error-at-bob
     'error
     "Package should have a Homepage or URL header.")))

(defun package-lint--check-dependency-list ()
  "Check the contents of the \"Package-Requires\" header.
Return a list of well-formed dependencies, same as
`package-lint--check-well-formed-dependencies'."
  (when (package-lint--goto-header "Package-Requires")
    (let ((position (match-beginning 3))
          (deps (match-string 3)))
      (condition-case err
          (pcase-let ((`(,parsed-deps . ,parse-end-pos) (read-from-string deps)))
            (unless (= parse-end-pos (length deps))
              (package-lint--error-at-bol
               'error
               "More than one expression provided."))
            (let ((deps (package-lint--check-well-formed-dependencies position parsed-deps)))
              (package-lint--check-packages-installable deps)
              (package-lint--check-deps-use-non-snapshot-version deps)
              (package-lint--check-deps-do-not-use-zero-versions deps)
              (package-lint--check-do-not-depend-on-cl-lib-1.0 deps)
              deps))
        (error
         (package-lint--error-at-bol
          'error
          (format "Couldn't parse \"Package-Requires\" header: %s" (error-message-string err)))
         nil)))))

(defun package-lint--check-well-formed-dependencies (position parsed-deps)
  "Check that dependencies listed at POSITION are well-formed.
These PARSED-DEPS must have the format (name \"version\").
Return a list of well-formed dependencies, where each element is of
the form (PACKAGE-NAME PACKAGE-VERSION DEP-POSITION)."
  (let (valid-deps)
    (dolist (entry parsed-deps)
      (pcase entry
        ((and `(,package-name ,package-version)
              (guard (symbolp package-name))
              (guard (stringp package-version)))
         ;; Find the column at which the dependency is declared so we can
         ;; properly report the position of errors.
         (let ((dep-pos
                (save-excursion
                  (goto-char position)
                  (let ((pattern
                         (format "( *\\(%s\\)\\(?:)\\|[^[:alnum:]_\\-].*?)\\)"
                                 (regexp-quote (symbol-name package-name)))))
                    (if (re-search-forward pattern (line-end-position) t)
                        (match-beginning 1)
                      position)))))
           (if (ignore-errors (version-to-list package-version))
               (push (list package-name
                           (version-to-list package-version)
                           dep-pos)
                     valid-deps)
             (package-lint--error-at-point
              'error
              (format "%S is not a valid version string: see `version-to-list'."
                      package-version)
              dep-pos))))
        (_
         (package-lint--error-at-bol
          'error
          (format "Expected (package-name \"version-num\"), but found %S." entry)))))
    valid-deps))

(defun package-lint--check-package-installable (archive-entry package-version dep-pos)
  "Check that ARCHIVE-ENTRY is installable from a configured package archive.

Check that package described by ARCHIVE-ENTRY can be installed at
required version PACKAGE-VERSION.  If not, raise an error for DEP-POS."
  (let* ((package-name (car archive-entry))
         (best-version (package-lint--highest-installable-version-of package-name)))
    (when (version-list-< best-version package-version)
      (package-lint--error-at-point
       'warning
       (format "Version dependency for %s appears too high: try %s" package-name
<<<<<<< HEAD
               (package-version-join best-version))
       dep-pos))))
=======
          (package-version-join best-version))))))

(defvar straight--recipe-cache)

(defun package-lint--package-manager-for (package-name)
  "Return the type of package manager for PACKAGE-NAME.

`(package ,archive-entry) for package.el
`(straight ,recipe) for straight.el"
  (or
   (let ((archive-entry (assq package-name package-archive-contents)))
     (when archive-entry
       `(package ,archive-entry)))
   (let ((recipe (and (boundp 'straight--recipe-cache)
                      (hash-table-p straight--recipe-cache)
                      (gethash package-name straight--recipe-cache))))
     (when recipe
       `(straight ,recipe)))))
>>>>>>> 849553ff

(defun package-lint--check-packages-installable (valid-deps)
  "Check that all VALID-DEPS are available for installation."
  (pcase-dolist (`(,package-name ,package-version ,dep-pos) valid-deps)
    (if (eq 'emacs package-name)
        (unless (version-list-<= '(24) package-version)
          (package-lint--error-at-point
           'error
           "You can only depend on Emacs version 24 or greater: package.el for Emacs 23 does not support the \"emacs\" pseudopackage."
           dep-pos))
      ;; Not 'emacs
<<<<<<< HEAD
      (let ((archive-entry (assq package-name package-archive-contents)))
        (if archive-entry
            (package-lint--check-package-installable archive-entry package-version dep-pos)
          (package-lint--error-at-point
           'error
           (format "Package %S is not installable." package-name)
           dep-pos))))))
=======
      (pcase (package-lint--package-manager-for package-name)
        (`(package ,archive-entry)
         (package-lint--check-package-installable archive-entry package-version line-no offset))
        (`(straight ,_recipe)
         (package-lint--error
          line-no offset 'warning
          (format "Dependency '%S is not listed in package archive (installed with straight.el)" package-name)))
        (_
         (package-lint--error
          line-no offset 'error
          (format "Package %S is not installable." package-name)))))))
>>>>>>> 849553ff

(defun package-lint--check-deps-use-non-snapshot-version (valid-deps)
  "Warn about any VALID-DEPS on snapshot versions of packages."
  (pcase-dolist (`(,package-name ,package-version ,dep-pos) valid-deps)
    (unless (version-list-< package-version '(19001201 1))
      (package-lint--error-at-point
       'warning
       (format "Use a non-snapshot version number for dependency on \"%S\" if possible."
               package-name)
       dep-pos))))

(defun package-lint--check-deps-do-not-use-zero-versions (valid-deps)
  "Warn about VALID-DEPS on \"0\" versions of packages."
  (pcase-dolist (`(,package-name ,package-version ,dep-pos) valid-deps)
    (when (equal package-version '(0))
      (package-lint--error-at-point
       'warning
       (format "Use a properly versioned dependency on \"%S\" if possible."
               package-name)
       dep-pos))))

(defun package-lint--check-lexical-binding-requires-emacs-24 (valid-deps)
  "Warn about use of `lexical-binding' when Emacs 24 is not among VALID-DEPS."
  (goto-char (point-min))
  (when (package-lint--lexical-binding-declared-in-header-line-p)
    (unless (assq 'emacs valid-deps)
      (package-lint--error-at-point
       'warning
       "You should depend on (emacs \"24\") if you need lexical-binding."
       (match-beginning 1)))))

(defun package-lint--inside-comment-or-string-p ()
  "Return non-nil if point is inside a comment or string."
  (let ((ppss (save-match-data (syntax-ppss))))
    (or (nth 3 ppss) (nth 4 ppss))))

(defun package-lint--seen-fboundp-check-for (sym)
  "Return non-nil if a `fboundp' check for SYM is present before point."
  (save-excursion
    (save-match-data
      (and (re-search-backward
            (concat "(fboundp\\s-+'" (regexp-quote sym) "\\_>") (point-min) t)
           (not (package-lint--inside-comment-or-string-p))))))

(defun package-lint--map-symbol-match (symbol-regexp callback)
  "For every match of SYMBOL-REGEXP, call CALLBACK with the first match group.
If callback returns non-nil, the return value - which must be a
list - will be applied to `package-lint--error-at-point'."
  (save-excursion
    (goto-char (point-min))
    (while (re-search-forward symbol-regexp nil t)
      (let ((sym (match-string-no-properties 1)))
        (save-excursion
          (goto-char (match-beginning 1))
          (let ((err (funcall callback sym)))
            (when err
              ;; Check this as late as possible, just before reporting,
              ;; because otherwise the checking process is extremely slow,
              ;; being bottlenecked by `syntax-ppss'.
              (unless (package-lint--inside-comment-or-string-p)
                (apply 'package-lint--error-at-point err)))))))))

(defun package-lint--check-version-regexp-list (valid-deps list symbol-regexp type)
  "Warn if symbols matched by SYMBOL-REGEXP are unavailable in the target Emacs.
The target Emacs version is taken from VALID-DEPS, which are the
declared dependencies of this package.  LIST is an alist
of (VERSION . PRED), where PRED is passed the sym.  TYPE is the
type of the symbol, either FUNCTION or FEATURE."
  (let ((emacs-version-dep (or (cadr (assq 'emacs valid-deps)) '(0))))
    (pcase-dolist (`(,added-in-version . ,pred) list)
      (when (version-list-< emacs-version-dep added-in-version)
        (package-lint--map-symbol-match
         symbol-regexp
         (lambda (sym)
           (when (funcall pred (intern sym))
             (unless (and (eq type 'function) (package-lint--seen-fboundp-check-for sym))
               (let ((available-backport
                      (cond
                       ((eq type 'feature)
                        (cl-some (lambda (bp)
                                   (when (string= (car bp) sym)
                                     (car bp)))
                                 package-lint-backport-libraries))
                       ((eq type 'function)
                        (cl-some (lambda (bp)
                                   (when (string-match-p (cdr bp) sym)
                                     (car bp)))
                                 package-lint-backport-libraries)))))
                 (unless (and available-backport (assoc available-backport valid-deps))
                   (list
                    'error
                    (format "You should depend on (emacs \"%s\")%s if you need `%s'."
                            (mapconcat #'number-to-string added-in-version ".")
                            (if available-backport
                                (format " or the %s package" available-backport)
                              "")
                            sym))))))))))))

(defun package-lint--check-eval-after-load ()
  "Warn about use of `eval-after-load' and co."
  (package-lint--map-symbol-match
   "(\\s-*?\\(\\(?:with-\\)?eval-after-load\\)\\_>"
   (lambda (match)
     (list 'warning
           (format "`%s' is for use in configurations, and should rarely be used in packages." match)))))

(defun package-lint--check-no-use-of-cl ()
  "Warn about use of deprecated `cl' library."
  (package-lint--map-symbol-match
   "(\\s-*?require\\s-*?'cl\\_>"
   (lambda (_)
     (list
      'warning
      "Replace deprecated `cl' with `cl-lib'.  The `cl-libify' package can help with this."))))

(defun package-lint--check-no-use-of-cl-lib-sublibraries ()
  "Warn about use of `cl-macs', `cl-seq' etc."
  (package-lint--map-symbol-match
   "(\\s-*?require\\s-*?'cl-\\(?:macs\\|seq\\)\\_>"
   (lambda (_)
     (list
      'warning
      "This file is not in the `cl-lib' ELPA compatibility package: require `cl-lib' instead."))))

(defconst package-lint--unconditional-require-regexp
  ;; Match the ending paren so we can be sure it's a single argument
  ;; `require'. If there are additional arguments, we don't want to warn,
  ;; because (require 'foo nil t) indicates an optional dependency and
  ;; (require 'foo "filename") is very uncommon.
  "(\\s-*?require\\s-*?'\\_<\\(.*?\\)\\_>\\s-*?)"
  "Regexp to match unconditional `require' forms.")

(defun package-lint--check-libraries-available-in-emacs (valid-deps)
  "Warn about use of libraries that are not available in the Emacs version in VALID-DEPS."
  (package-lint--check-version-regexp-list
   valid-deps
   package-lint--libraries-added-alist
   package-lint--unconditional-require-regexp
   'feature))

(defun package-lint--check-libraries-removed-from-emacs ()
  "Warn about use of libraries that have been removed from Emacs."
  (package-lint--map-symbol-match
   package-lint--unconditional-require-regexp
   (lambda (sym)
     (cl-block return
       (pcase-dolist (`(,removed-in-version . ,pred) package-lint--libraries-removed-alist)
         (when (funcall pred (intern sym))
           (cl-return-from return
             (list
              'error
              (format "The `%s' library was removed in Emacs version %s."
                      sym (mapconcat #'number-to-string removed-in-version "."))))))))))

(defconst package-lint--function-name-regexp
  "\\(?:#'\\|(\\s-*?\\)\\(.*?\\)\\_>"
  "Regexp to match function names.")

(defun package-lint--check-macros-functions-available-in-emacs (valid-deps)
  "Warn about use of functions/macros that are not available in the Emacs version in VALID-DEPS."
  (package-lint--check-version-regexp-list
   valid-deps
   package-lint--functions-and-macros-added-alist
   package-lint--function-name-regexp
   'function))

(defun package-lint--check-macros-functions-removed-from-emacs ()
  "Warn about use of functions/macros that have been removed from Emacs."
  (package-lint--map-symbol-match
   package-lint--function-name-regexp
   (lambda (sym)
     (cl-block return
       (pcase-dolist (`(,removed-in-version . ,pred) package-lint--functions-and-macros-removed-alist)
         (when (funcall pred (intern sym))
           (cl-return-from return
             (list
              'error
              (format "`%s' was removed in Emacs version %s."
                      sym (mapconcat #'number-to-string removed-in-version "."))))))))))

(defun package-lint--check-lexical-binding-is-on-first-line ()
  "Check that any `lexical-binding' declaration is on the first line of the file."
  (cl-block return
    (let ((original-buffer (current-buffer)))
      (with-temp-buffer
        (let ((lexical-binding-found-at-end nil))
          (insert-buffer-substring-no-properties original-buffer)
          (condition-case err
              (cl-letf (((symbol-function #'hack-local-variables-apply) #'ignore)
                        ((symbol-function #'hack-local-variables-filter)
                         (lambda (variables _dir-name)
                           (setq file-local-variables-alist variables)))
                        ;; Silence any messages Emacs may want to share with the user.
                        ;; There's no user.
                        ((symbol-function #'display-warning) #'ignore)
                        ((symbol-function #'message) #'ignore))
                ;; HACK: this is an internal variable!
                ;; Unfortunately, Emacsen that have this variable also have
                ;; `hack-local-variables' that doesn't store `lexical-binding'
                ;; in `file-local-variables-alist'.
                (defvar enable-dir-local-variables)
                (defvar hack-local-variables--warned-lexical)
                (let ((hack-local-variables--warned-lexical nil)
                      (enable-dir-local-variables nil)
                      (enable-local-variables t)
                      (local-enable-local-variables t))
                  (hack-local-variables)
                  (setq lexical-binding-found-at-end
                        hack-local-variables--warned-lexical)))
            (error
             (package-lint--error-at-bob 'error (error-message-string err))
             (cl-return-from return nil)))
          (when (or lexical-binding-found-at-end
                    ;; In case this is an Emacs from before `hack-local-variables'
                    ;; started to warn about `lexical-binding' on a line other
                    ;; than the first.
                    (and (cdr (assq 'lexical-binding file-local-variables-alist))
                         (not (package-lint--lexical-binding-declared-in-header-line-p))))
            (package-lint--error-at-bob
             'error
             "`lexical-binding' must be set in the first line.")))))))

(defun package-lint--check-do-not-depend-on-cl-lib-1.0 (valid-deps)
  "Check that any dependency in VALID-DEPS on \"cl-lib\" is on a remotely-installable version."
  (let ((cl-lib-dep (assq 'cl-lib valid-deps)))
    (when cl-lib-dep
      (let ((cl-lib-version (nth 1 cl-lib-dep)))
        (when (version-list-<= '(1) cl-lib-version)
          (package-lint--error-at-point
           'error
           (format "Depend on the latest 0.x version of cl-lib rather than on version \"%S\".
Alternatively, depend on (emacs \"24.3\") or greater, in which cl-lib is bundled."
                   cl-lib-version)
           (nth 2 cl-lib-dep)))))))

(defun package-lint--check-package-version-present ()
  "Check that a valid \"Version\" header is present."
  (let ((version (package-lint--goto-header (rx (? "Package-") "Version"))))
    (if version
        (unless (ignore-errors (version-to-list version))
          (package-lint--error-at-point
           'warning
           (format "\"%s\" is not a valid version. MELPA will handle this, but other archives will not." version)
           (match-beginning 3)))
      (package-lint--error-at-bob
       'warning
       "\"Version:\" or \"Package-Version:\" header is missing. MELPA will handle this, but other archives will not."))))

(defun package-lint--check-package-el-can-parse ()
  "Check that `package-buffer-info' can read metadata from this file.
If it can, return the read metadata."
  (condition-case err
      (let ((orig-buffer (current-buffer)))
        ;; We've reported version header issues separately, so rule them out here
        (with-temp-buffer
          (insert-buffer-substring-no-properties orig-buffer)
          (package-lint--update-or-insert-version "0")
          (package-buffer-info)))
    (error
     (package-lint--error-at-bob
      'error
      (format "package.el cannot parse this buffer: %s" (error-message-string err)))
     nil)))

(defun package-lint--check-package-summary (desc)
  "Check the summary for package with descriptor DESC.
DESC is a struct as returned by `package-buffer-info'."
  (let ((summary (package-lint--package-desc-summary desc)))
    (cond
     ((string= summary "")
      (package-lint--error-at-bob
       'warning
       "Package should have a non-empty summary."))
     (t
      (unless (let ((case-fold-search nil))
                (string-match-p "^[A-Z0-9]" summary))
        (package-lint--error-at-bob
         'warning
         "The package summary should start with an uppercase letter or a digit."))
      (when (> (length summary) 60)
        (package-lint--error-at-bob
         'warning
         "The package summary is too long. It should be at most 60 characters."))
      (when (save-match-data
              (let ((case-fold-search t))
                (and (string-match "[^.]\\<emacs\\>" summary)
                     (not (string-match-p "[[:space:]]+lisp"
                                          summary (match-end 0))))))
        (package-lint--error-at-bob
         'warning
         "Including \"Emacs\" in the package summary is usually redundant."))))))

(defun package-lint--check-provide-form (desc)
  "Check the provide form for package with descriptor DESC.
DESC is a struct as returned by `package-buffer-info'."
  (let ((name (package-lint--package-desc-name desc))
        (feature (package-lint--provided-feature)))
    (unless (string-equal (symbol-name name) feature)
      (package-lint--error-at-bob
       'error
       (format "There is no (provide '%s) form." name)))))

(defun package-lint--check-no-emacs-in-package-name (desc)
  "Check that the package name doesn't contain \"emacs\".
DESC is a struct as returned by `package-buffer-info'."
  (let ((name (package-lint--package-desc-name desc)))
    (when (string-match-p "emacs" (symbol-name name))
      (package-lint--error-at-bob
       'warning
       "The word \"emacs\" is redundant in Emacs package names."))))

(defun package-lint--check-symbol-separators (definitions)
  "Check that symbol DEFINITIONS don't contain non-standard separators."
  (pcase-dolist (`(,name . ,position) definitions)
    (when (and (string-match "[:/]" name)
               (not (string-match-p package-lint--sane-prefixes name)))
      (let ((match-pos (match-beginning 0)))
        ;; As a special case, allow `/=' when at the end of a symbol.
        (when (or (not (string-match (rx "/=" string-end) name))
                  (/= match-pos (match-beginning 0)))
          (goto-char position)
          (package-lint--error
           (line-number-at-pos) 0 'error
           (format "`%s' contains a non-standard separator `%s', use hyphens instead (see Elisp Coding Conventions)."
                   name (substring-no-properties name match-pos (1+ match-pos)))))))))

(defun package-lint--valid-definition-name-p (name prefix &optional position)
  "Return non-nil if NAME denotes a valid definition name.

Valid definition names are:

- a NAME starting with PREFIX, a string representing the current
  package prefix,

- a NAME matching `package-lint--sane-prefixes', or

- a NAME whose POSITION in the buffer denotes a global definition."
  (or (string-prefix-p prefix name)
      (string-match-p package-lint--sane-prefixes name)
      (string-match-p (rx-to-string `(seq string-start (or "define" "defun" "defvar") "-" ,prefix)) name)
      (string-match-p (rx-to-string  `(seq string-start "global-" ,prefix (or "-mode" (seq "-" (* any) "-mode")) string-end)) name)
      (when position
        (goto-char position)
        (looking-at-p (rx (*? space) "(" (*? space)
                          (or "defadvice" "cl-defmethod")
                          symbol-end)))))

(defun package-lint--check-defs-prefix (definitions)
  "Verify that symbol DEFINITIONS start with package prefix."
  (let ((prefix (package-lint--get-package-prefix)))
    (when prefix
      (pcase-dolist (`(,name . ,position) definitions)
        (unless (package-lint--valid-definition-name-p name prefix position)
          (package-lint--error-at-point
           'error
           (format "\"%s\" doesn't start with package's prefix \"%s\"."
                   name prefix)
           position))))))

(defun package-lint--check-minor-mode (def)
  "Offer up concerns about the minor mode definition DEF."
  (when (cl-search '(:global t) def)
    (package-lint--check-globalized-minor-mode def)))

(defun package-lint--check-globalized-minor-mode (def)
  "Offer up concerns about the global minor mode definition DEF."
  (let ((feature-name (package-lint--provided-feature)))
    (when feature-name
      (let ((feature (intern feature-name))
            (autoloaded (save-excursion
                          (forward-line -1)
                          (beginning-of-line)
                          (looking-at ";;;###autoload"))))
        (unless (or autoloaded
                    (cl-search `(:require ',feature) def :test #'equal))
          (package-lint--error-at-point
           'error
           (format
            "Global minor modes should be autoloaded or, rarely, `:require' their defining file (i.e. \":require '%s\"), to support the customization variable of the same name." feature)))))))

(defun package-lint--check-defgroup (def)
  "Offer up concerns about the customization group definition DEF."
  (when (symbolp (cadr def))
    (let ((group-name (symbol-name (cadr def))))
      (when (string-match "\\(.*\\)-mode$" group-name)
        (let ((parent (intern (match-string 1 group-name))))
          (unless (cl-search `(:group ',parent) def :test #'equal)
            (package-lint--error-at-point
             'error
             "Customization groups should not end in \"-mode\" unless that name would conflict with their parent group."))))))

  (unless (memq :group def)
    (package-lint--error-at-point
     'error
     "Customization groups should specify a parent via `:group'.")))

(defun package-lint--check-defalias (def)
  "Offer up concerns about the customization group definition DEF."
  (let ((prefix (package-lint--get-package-prefix)))
    (when prefix
      (pcase (cadr def)
        ((and `(quote ,alias) (guard (symbolp alias)))
         (unless (package-lint--valid-definition-name-p (symbol-name alias) prefix)
           (package-lint--error-at-point
            'error
            (concat "Aliases should start with the package's prefix \"" prefix "\"."))))))))

(defun package-lint--check-format-string (valid-deps def)
  "Offer up concerns about the format string used in DEF, depending on VALID-DEPS."
  (let ((fmt-str (cadr def))
        (emacs-version-dep (or (cadr (assq 'emacs valid-deps)) '(0))))
    (when (and (version-list-< emacs-version-dep '(26 1))
               ;; We give up on trying to warn about format strings that are
               ;; evaluated at runtime.
               (stringp fmt-str)
               ;; The usual regexp strategy for finding unescaped matches
               ;; requires negative lookbehind:
               ;;  (?<!%)(?:%%)*[0-9]+\$
               ;; So instead we make sure the count of escape chars is odd
               (string-match "\\(%+\\)[0-9]+\\$" fmt-str)
               (cl-oddp (length (match-string 1 fmt-str))))
      (package-lint--error-at-point
       'error
       "You should depend on (emacs \"26.1\") if you need format field numbers."))))


;;; Helpers

(defun package-lint--extract-key-sequence (form)
  "Extract the key sequence from FORM."
  (pcase form
    (`(kbd ,seq)
     (package-lint--extract-key-sequence seq))
    ((or `(global-set-key ,seq ,_) `(local-set-key ,seq ,_))
     (package-lint--extract-key-sequence seq))
    (`(define-key ,_ ,seq ,_)
     (package-lint--extract-key-sequence seq))
    ((pred stringp)
     (listify-key-sequence (read-kbd-macro form)))
    ((pred vectorp)
     (unless (listp (elt form 0))
       (listify-key-sequence form)))))

(defun package-lint--test-keyseq (lks)
  "Return a message if the listified key sequence LKS is invalid, otherwise nil."
  (let* ((modifiers (event-modifiers lks))
         (basic-type (event-basic-type lks)))
    (when (or (and (> (length lks) 1) (equal (car (last lks)) ?\C-g))
              (and (equal (car (last lks)) ?\e)
                   (not (equal (nthcdr (- (length lks) 2) lks)
                               '(?\e ?\e))))
              (equal (car (last lks)) ?\C-h)
              (and (equal modifiers '(control))
                   (equal ?c basic-type)
                   (cdr lks)
                   (let ((v (event-basic-type (cdr lks)))
                         (m (event-modifiers (cdr lks))))
                     (and (numberp v)
                          (<= v ?z)
                          (>= v ?a)
                          (or (null m) (equal '(shift) m)))))
              (member basic-type '(f5 f6 f7 f8 f9)))
      "This key sequence is reserved (see Key Binding Conventions in the Emacs Lisp manual)")))

(defun package-lint--region-empty-p (start end)
  "Return t iff the region between START and END has no non-empty lines.

Lines consisting only of whitespace or empty comments are considered empty."
  (save-excursion
    (save-restriction
      (let ((inhibit-changing-match-data t))
        (narrow-to-region start end)
        (goto-char start)
        (while (and (looking-at "^[[:space:]]*;*[[:space:]]*$")
                    (= 0 (forward-line))))
        (eobp)))))

(defun package-lint--highest-installable-version-of (package)
  "Return the highest version of PACKAGE available for installation."
  (let ((descriptors (cdr (assq package package-archive-contents))))
    (if (fboundp 'package-desc-version)
        (car (sort (mapcar 'package-desc-version descriptors)
                   (lambda (v1 v2) (not (version-list-< v1 v2)))))
      (aref descriptors 0))))

(defun package-lint--goto-header (header-name)
  "Move to the first occurrence of HEADER-NAME in the file.
If the return value is non-nil, then point will be at the end of
the file, and the second and third match groups will contain the name and
value of the header with any leading or trailing whitespace removed."
  (let ((initial-point (point)))
    (goto-char (point-min))
    (let ((case-fold-search t))
      (if (re-search-forward (concat (lm-get-header-re header-name) "\\(.*?\\) *$") nil t)
          (match-string-no-properties 3)
        (goto-char initial-point)
        nil))))

(defun package-lint--update-or-insert-version (version)
  "Ensure current buffer has a \"Version: VERSION\" header."
  (if (package-lint--goto-header "Version")
      (move-beginning-of-line nil)
    (forward-line))
  (insert (format ";; Version: %s" version))
  (newline))

(defun package-lint--get-header-line-file-local-variables ()
  "Return local variables specified in the -*- line.
Returns an alist of elements (VAR . VAL), where VAR is a variable
and VAL is the specified value.

For details, see `hack-local-variables-prop-line'."
  (cl-letf (((symbol-function #'message) #'ignore))
    (hack-local-variables-prop-line)))

(defun package-lint--lexical-binding-declared-in-header-line-p ()
  "Test if `lexical-binding' is declared in the -*- line."
  ;; Test the `cdr' to see if it's actually true, because
  ;; -*- lexical-binding: nil -*-
  ;; is legal, if silly.
  (cdr (assq 'lexical-binding (package-lint--get-header-line-file-local-variables))))

(defvar semantic-imenu-summary-function)

(defun package-lint--get-defs ()
  "Return a list of all variables and functions defined in the current buffer.

The returned list is of the form (SYMBOL-NAME . POSITION)."
  ;; We probably could use Semantic instead, but it's a *global* minor mode and
  ;; it tends to be quite heavy, so use Imenu instead; if the user has Semantic
  ;; enabled, Imenu will use its index anyway.
  (let ((result '())
        (index
         (save-excursion
           ;; Use the default imenu expression list so that we're not confused
           ;; by user customizations.
           (let ((imenu-generic-expression lisp-imenu-generic-expression)
                 ;; In case it's actually Semantic, tell it not to decorate
                 ;; symbol names.
                 (semantic-imenu-summary-function 'semantic-format-tag-name))
             (funcall imenu-create-index-function)))))
    (dolist (entry index)
      (pcase entry
        ((and `(,submenu-name . ,submenu-elements)
              (guard (consp submenu-elements)))
         (when (member submenu-name '("Variables" "Defuns"))
           (setq result (nconc (reverse submenu-elements) result))))
        (_
         (push entry result))))
    ;; If it's Semantic, then it returns overlays, not positions. Convert
    ;; them.
    (dolist (entry result)
      (when (overlayp (cdr entry))
        (setcdr entry (overlay-start (cdr entry)))))
    (nreverse result)))

(defun package-lint--provided-feature ()
  "Return the first-provided feature name, as a string, or nil if none."
  (save-excursion
    (goto-char (point-max))
    (cond ((re-search-backward (rx "(provide '" (group (1+ (or (syntax word) (syntax symbol))))) nil t)
           (match-string-no-properties 1))
          ((re-search-backward "(provide-me)" nil t)
           (file-name-sans-extension (file-name-nondirectory buffer-file-name))))))

(defun package-lint--get-package-prefix ()
  "Return package prefix string (i.e. the symbol the package `provide's).
Prefix is returned without any `-mode' suffix."
  (let ((feature (package-lint--provided-feature)))
    (when feature
      (replace-regexp-in-string "-mode\\'" "" feature))))

(defun package-lint--check-objects-by-regexp (regexp function)
  "Check all objects with the literal printed form matching REGEXP.

The objects are parsed with `read'.  The FUNCTION is passed the
read object, with the point at the beginning of the match.

S-expressions in comments or comments, partial s-expressions, or
otherwise invalid read forms are ignored."
  (goto-char (point-min))
  (while (re-search-forward regexp nil t)
    (save-excursion
      (goto-char (match-beginning 0))
      (let ((obj (unless (package-lint--inside-comment-or-string-p)
                   (save-excursion
                     (ignore-errors (read (current-buffer)))))))
        (when obj (funcall function obj))))))


;;; Public interface

;;;###autoload
(defun package-lint-buffer (&optional buffer)
  "Get linter errors and warnings for BUFFER.

Returns a list, each element of which is list of

   (LINE COL TYPE MESSAGE)

where TYPE is either 'warning or 'error.

Current buffer is used if none is specified."
  (with-current-buffer (or buffer (current-buffer))
    (package-lint--check-all)))

;;;###autoload
(defun package-lint-current-buffer ()
  "Display lint errors and warnings for the current buffer."
  (interactive)
  (let ((errs (package-lint-buffer))
        (buf "*Package-Lint*"))
    (with-current-buffer (get-buffer-create buf)
      (let ((buffer-read-only nil))
        (erase-buffer)
        (cond
         ((null errs) (insert "No issues found."))
         ((null (cdr errs)) (insert "1 issue found:\n\n"))
         (t (insert (format "%d issues found:\n\n" (length errs)))))
        (pcase-dolist (`(,line ,col ,type ,message) errs)
          (insert (format "%d:%d: %s: %s\n" line col type message))))
      (special-mode)
      (view-mode 1))
    (display-buffer buf)))

(defun package-lint-batch-and-exit-1 (filenames)
  "Internal helper function for `package-lint-batch-and-exit'.

The main loop is this separate function so it's easier to test."
  ;; Make sure package.el is initialized so we can query its database.
  (package-initialize)
  (let ((success t) (last-directory nil) (text-quoting-style 'grave))
    (dolist (file filenames success)
      (let* ((file (expand-file-name file))
             (file-directory (file-name-directory file))
             (base (file-name-nondirectory file)))
        (with-temp-buffer
          (insert-file-contents file t)
          (emacs-lisp-mode)
          (let ((checking-result (package-lint-buffer)))
            (when checking-result
              (setq success nil)
              (unless (equal last-directory file-directory)
                (setq last-directory file-directory)
                (message "Entering directory '%s'" file-directory))
              (pcase-dolist (`(,line ,col ,type ,message) checking-result)
                (message "%s:%d:%d: %s: %s"
                         base line col type message)))))))))

;;;###autoload
(defun package-lint-batch-and-exit ()
  "Run `package-lint-buffer' on the files remaining on the command line.
Use this only with -batch, it won't work interactively.

When done, exit Emacs with status 0 if there were no errors nor warnings or 1
otherwise."
  (unless noninteractive
    (error "`package-lint-batch-and-exit' is to be used only with -batch"))
  (let ((success (package-lint-batch-and-exit-1 command-line-args-left)))
    (kill-emacs (if success 0 1))))

;;;###autoload
(defun package-lint-looks-like-a-package-p ()
  "Return non-nil if the current buffer appears to be intended as a package."
  (save-match-data
    (save-excursion
      (save-restriction
        (widen)
        (goto-char (point-min))
        (re-search-forward
         (concat lm-header-prefix
                 (rx (or "Version" "Package-Version" "Package-Requires")))
         nil t)))))

(provide 'package-lint)
;; Local Variables:
;; indent-tabs-mode: nil
;; End:
;;; package-lint.el ends here<|MERGE_RESOLUTION|>--- conflicted
+++ resolved
@@ -270,6 +270,7 @@
       (goto-char start)
       (forward-line)
       (when (package-lint--region-empty-p (point) (lm-commentary-end))
+        (goto-char start)
         (package-lint--error-at-point
          'error
          "Package should have a non-empty ;;; Commentary section."
@@ -400,11 +401,8 @@
       (package-lint--error-at-point
        'warning
        (format "Version dependency for %s appears too high: try %s" package-name
-<<<<<<< HEAD
                (package-version-join best-version))
        dep-pos))))
-=======
-          (package-version-join best-version))))))
 
 (defvar straight--recipe-cache)
 
@@ -422,7 +420,6 @@
                       (gethash package-name straight--recipe-cache))))
      (when recipe
        `(straight ,recipe)))))
->>>>>>> 849553ff
 
 (defun package-lint--check-packages-installable (valid-deps)
   "Check that all VALID-DEPS are available for installation."
@@ -434,27 +431,19 @@
            "You can only depend on Emacs version 24 or greater: package.el for Emacs 23 does not support the \"emacs\" pseudopackage."
            dep-pos))
       ;; Not 'emacs
-<<<<<<< HEAD
-      (let ((archive-entry (assq package-name package-archive-contents)))
-        (if archive-entry
-            (package-lint--check-package-installable archive-entry package-version dep-pos)
-          (package-lint--error-at-point
-           'error
-           (format "Package %S is not installable." package-name)
-           dep-pos))))))
-=======
       (pcase (package-lint--package-manager-for package-name)
         (`(package ,archive-entry)
-         (package-lint--check-package-installable archive-entry package-version line-no offset))
+         (package-lint--check-package-installable archive-entry package-version dep-pos))
         (`(straight ,_recipe)
-         (package-lint--error
-          line-no offset 'warning
-          (format "Dependency '%S is not listed in package archive (installed with straight.el)" package-name)))
+         (package-lint--error-at-point
+          'warning
+          (format "Dependency '%S is not listed in package archive (installed with straight.el)" package-name)
+          dep-pos))
         (_
-         (package-lint--error
-          line-no offset 'error
-          (format "Package %S is not installable." package-name)))))))
->>>>>>> 849553ff
+         (package-lint--error-at-point
+          'error
+          (format "Package %S is not installable." package-name)
+          dep-pos))))))
 
 (defun package-lint--check-deps-use-non-snapshot-version (valid-deps)
   "Warn about any VALID-DEPS on snapshot versions of packages."
